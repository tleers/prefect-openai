# Coordinate and use AI in your dataflow with `prefect-openai`

<p align="center">
    <a href="https://pypi.python.org/pypi/prefect-openai/" alt="PyPI version">
        <img alt="PyPI" src="https://img.shields.io/pypi/v/prefect-openai?color=0052FF&labelColor=090422"></a>
    <a href="https://github.com/PrefectHQ/prefect-openai/" alt="Stars">
        <img src="https://img.shields.io/github/stars/PrefectHQ/prefect-openai?color=0052FF&labelColor=090422" /></a>
    <a href="https://pepy.tech/badge/prefect-openai/" alt="Downloads">
        <img src="https://img.shields.io/pypi/dm/prefect-openai?color=0052FF&labelColor=090422" /></a>
    <a href="https://github.com/PrefectHQ/prefect-openai/pulse" alt="Activity">
        <img src="https://img.shields.io/github/commit-activity/m/PrefectHQ/prefect-openai?color=0052FF&labelColor=090422" /></a>
    <br>
    <a href="https://prefect-community.slack.com" alt="Slack">
        <img src="https://img.shields.io/badge/slack-join_community-red.svg?color=0052FF&labelColor=090422&logo=slack" /></a>
    <a href="https://discourse.prefect.io/" alt="Discourse">
        <img src="https://img.shields.io/badge/discourse-browse_forum-red.svg?color=0052FF&labelColor=090422&logo=discourse" /></a>
</p>

Visit the full docs [here](https://PrefectHQ.github.io/prefect-openai) to see additional examples and the API reference.

The prefect-openai collection makes it easy to leverage the capabilities of AI in your flows. Check out the examples below to get started!

## Summarize tracebacks with GPT3

Tracebacks--it's quintessential in programming. They are a record of every line of code leading to the error, to help us, humans, determine what's wrong with the program and find a solution.

However, tracebacks can be extraordinarily complex, making them tedious and difficult to troubleshoot, especially for someone new to the codebase.

To streamline this process, we could add AI to the mix, to help parse through the traceback and offer a more human-readable summary of the issue.

That way, the developer can more quickly understand what went wrong and implement a fix.

After installing `prefect-openai`, you can easily incorporate OpenAI within your flows to help you achieve the aforementioned benefits!

```python
from prefect import flow, get_run_logger
from prefect_openai import OpenAICredentials, CompletionModel


@flow
def summarize_traceback(traceback: str) -> str:
    logger = get_run_logger()
    openai_credentials = OpenAICredentials.load("openai-credentials")
    completion_model = CompletionModel(
        openai_credentials=openai_credentials,
        model="text-curie-001",
        max_tokens=512,
    )
    prompt = f"Summarize cause of error from this traceback: ```{traceback}```"
    summary = completion_model.submit_prompt(traceback).choices[0]["text"]
    logger.info(f"Summary of the traceback: {summary}")
    return summary


if __name__ == "__main__":
    traceback = """
        ParameterBindError: Error binding parameters for function 'summarize_traceback': missing a required argument: 'traceback'.
        Function 'summarize_traceback' has signature 'traceback: str) -> str' but received args: () and kwargs: {}.
    """
    summarize_traceback(traceback)
```

This outputs:
```bash
12:29:30.297 | INFO    | prefect.engine - Created flow run 'analytic-starling' for flow 'summarize-traceback'
12:29:32.085 | INFO    | Flow run 'analytic-starling' - Finished text completion using the 'text-curie-001' model with 113 tokens, creating 1 choice(s).
12:29:32.089 | INFO    | Flow run 'analytic-starling' - Summary of the traceback:     
This error is caused by the missing argument traceback. The function expects a traceback object as its first argument, but received nothing.
12:29:32.302 | INFO    | Flow run 'analytic-starling' - Finished in state Completed()
```

<<<<<<< HEAD
Notice how the original traceback was kind of long, and a tad confusing.

On the flip side, the Curie GPT3 model summarized the issue eloquently: `This error is caused by the missing argument traceback. The function expects a traceback object as its first argument, but received nothing.`
=======
Notice how the original traceback was quite long and confusing, while the Curie GPT3 model summarized the issue eloquently: `This error is caused by the missing argument traceback. The function expects a traceback object as its first argument but receives nothing.`
>>>>>>> 96be84b2

## Discover the story behind the flow run name with GPT3 and DALL-E

Retrieve the flow run name to create a story about it and an image using that story.

```python
from prefect import flow, get_run_logger
from prefect.context import get_run_context
from prefect_openai import OpenAICredentials, ImageModel, CompletionModel

@flow
def create_story_and_image_from_flow_run_name():
    logger = get_run_logger()
    context = get_run_context()
    flow_run_name = context.flow_run.name.replace("-", " ")

    credentials = OpenAICredentials.load("my-block")

    text_model = CompletionModel(openai_credentials=credentials, model="text-ada-001")
    text_prompt = f"Story about a {flow_run_name}"
    text_result = text_model.submit_prompt(text_prompt)

    image_prompt = text_result.choices[0].text.strip()
    image_model = ImageModel(openai_credentials=credentials)
    image_result = image_model.submit_prompt(image_prompt)
    image_url = image_result.data[0]["url"]

    logger.info(
        f"The story behind the image, {image_prompt!r}, "
        f"check it out here: {image_url}"
    )
    return image_url

create_image()
```

For example, a flow run named `space-orangutan` prompted a story about "A space orangutan is a species of monkey that live in and..." yielding this image:
![img-F2JuMSOh1c4rcLlKIVHfTI8B](https://user-images.githubusercontent.com/15331990/211466516-a40713b2-3730-4f77-8b01-b39308e36b97.png)

For more tips on how to use tasks and flows in a Collection, check out [Using Collections](https://orion-docs.prefect.io/collections/usage/)!

## Resources

### Installation

Install `prefect-openai` with `pip`:

```bash
pip install prefect-openai
```

Requires an installation of Python 3.7+.

We recommend using a Python virtual environment manager such as pipenv, conda or virtualenv.

These tasks are designed to work with Prefect 2.0. For more information about how to use Prefect, please refer to the [Prefect documentation](https://orion-docs.prefect.io/).

### Feedback

If you encounter any bugs while using `prefect-openai`, feel free to open an issue in the [prefect-openai](https://github.com/PrefectHQ/prefect-openai) repository.

If you have any questions or issues while using `prefect-openai`, you can find help in either the [Prefect Discourse forum](https://discourse.prefect.io/) or the [Prefect Slack community](https://prefect.io/slack).

Feel free to star or watch [`prefect-openai`](https://github.com/PrefectHQ/prefect-openai) for updates too!

### Contributing

If you'd like to help contribute to fix an issue or add a feature to `prefect-openai`, please [propose changes through a pull request from a fork of the repository](https://docs.github.com/en/pull-requests/collaborating-with-pull-requests/proposing-changes-to-your-work-with-pull-requests/creating-a-pull-request-from-a-fork).

Here are the steps:

1. [Fork the repository](https://docs.github.com/en/get-started/quickstart/fork-a-repo#forking-a-repository)
2. [Clone the forked repository](https://docs.github.com/en/get-started/quickstart/fork-a-repo#cloning-your-forked-repository)
3. Install the repository and its dependencies:
```
pip install -e ".[dev]"
```
4. Make desired changes
5. Add tests
6. Insert an entry to [CHANGELOG.md](https://github.com/PrefectHQ/prefect-openai/blob/main/CHANGELOG.md)
7. Install `pre-commit` to perform quality checks prior to commit:
```
pre-commit install
```
8. `git commit`, `git push`, and create a pull request<|MERGE_RESOLUTION|>--- conflicted
+++ resolved
@@ -61,21 +61,16 @@
 ```
 
 This outputs:
-```bash
+```bash hl_lines="7"
 12:29:30.297 | INFO    | prefect.engine - Created flow run 'analytic-starling' for flow 'summarize-traceback'
 12:29:32.085 | INFO    | Flow run 'analytic-starling' - Finished text completion using the 'text-curie-001' model with 113 tokens, creating 1 choice(s).
 12:29:32.089 | INFO    | Flow run 'analytic-starling' - Summary of the traceback:     
 This error is caused by the missing argument traceback. The function expects a traceback object as its first argument, but received nothing.
 12:29:32.302 | INFO    | Flow run 'analytic-starling' - Finished in state Completed()
 ```
+Notice how the original traceback was quite long and confusing.
 
-<<<<<<< HEAD
-Notice how the original traceback was kind of long, and a tad confusing.
-
-On the flip side, the Curie GPT3 model summarized the issue eloquently: `This error is caused by the missing argument traceback. The function expects a traceback object as its first argument, but received nothing.`
-=======
-Notice how the original traceback was quite long and confusing, while the Curie GPT3 model summarized the issue eloquently: `This error is caused by the missing argument traceback. The function expects a traceback object as its first argument but receives nothing.`
->>>>>>> 96be84b2
+On the flip side, the Curie GPT3 model was able to summarize the issue eloquently!
 
 ## Discover the story behind the flow run name with GPT3 and DALL-E
 
